--- conflicted
+++ resolved
@@ -27,14 +27,10 @@
   # Raise errors that were rescued during HTTP requests?
   config_param :raise_on_error, :bool, :default => true
 
-<<<<<<< HEAD
   # ca file to use for https request
   config_param :cacert_file, :string, :default => ''
 
-  # nil | 'none' | 'basic'
-=======
   # nil | 'none' | 'basic' | 'jwt' | 'bearer'
->>>>>>> 68885cd8
   config_param :authentication, :string, :default => nil
   config_param :username, :string, :default => ''
   config_param :password, :string, :default => '', :secret => true
